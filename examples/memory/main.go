--- conflicted
+++ resolved
@@ -220,17 +220,12 @@
 				return errors.New("Couldn't move first card to other slot: " + err.Error())
 			}
 		} else {
-<<<<<<< HEAD
-			game.UnusedCards.MutableComponentAt(pairCardIndex).SlideToLastSlot()
-			game.UnusedCards.MutableFirst().SlideToLastSlot()
-=======
-			if err := game.UnusedCards.MutableComponentAt(pairCardIndex).MoveToEnd(); err != nil {
+			if err := game.UnusedCards.MutableComponentAt(pairCardIndex).SlideToLastSlot(); err != nil {
 				return errors.New("Couldn't move pair card to end: " + err.Error())
 			}
-			if err := game.UnusedCards.MutableFirst().MoveToEnd(); err != nil {
+			if err := game.UnusedCards.MutableFirst().SlideToLastSlot(); err != nil {
 				return errors.New("Couldn't move first card to end: " + err.Error())
 			}
->>>>>>> bd4ac5cb
 		}
 
 	}
